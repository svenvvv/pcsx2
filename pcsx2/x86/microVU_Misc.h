--- conflicted
+++ resolved
@@ -1,295 +1,3 @@
-<<<<<<< HEAD
-/*  Pcsx2 - Pc Ps2 Emulator
- *  Copyright (C) 2009  Pcsx2 Team
- *
- *  This program is free software; you can redistribute it and/or modify
- *  it under the terms of the GNU General Public License as published by
- *  the Free Software Foundation; either version 2 of the License, or
- *  (at your option) any later version.
- *  
- *  This program is distributed in the hope that it will be useful,
- *  but WITHOUT ANY WARRANTY; without even the implied warranty of
- *  MERCHANTABILITY or FITNESS FOR A PARTICULAR PURPOSE.  See the
- *  GNU General Public License for more details.
- *  
- *  You should have received a copy of the GNU General Public License
- *  along with this program; if not, write to the Free Software
- *  Foundation, Inc., 51 Franklin Street, Fifth Floor, Boston, MA  02110-1301, USA
- */
-
-#pragma once
-
-//------------------------------------------------------------------
-// Global Variables
-//------------------------------------------------------------------
-
-#define declareAllVariables											\
-initVariable( _somePrefix_,	u32,   mVU_absclip,	0x7fffffff );		\
-initVariable( _somePrefix_,	u32,   mVU_signbit,	0x80000000 );		\
-initVariable( _somePrefix_,	u32,   mVU_minvals,	0xff7fffff );		\
-initVariable( _somePrefix_,	u32,   mVU_maxvals,	0x7f7fffff );		\
-initVariable( _somePrefix_, u32,   mVU_one,		0x3f800000 );		\
-initVariable( _somePrefix_, u32,   mVU_T1,		0x3f7ffff5 );		\
-initVariable( _somePrefix_, u32,   mVU_T2,		0xbeaaa61c );		\
-initVariable( _somePrefix_, u32,   mVU_T3,		0x3e4c40a6 );		\
-initVariable( _somePrefix_, u32,   mVU_T4,		0xbe0e6c63 );		\
-initVariable( _somePrefix_, u32,   mVU_T5,		0x3dc577df );		\
-initVariable( _somePrefix_, u32,   mVU_T6,		0xbd6501c4 );		\
-initVariable( _somePrefix_, u32,   mVU_T7,		0x3cb31652 );		\
-initVariable( _somePrefix_, u32,   mVU_T8,		0xbb84d7e7 );		\
-initVariable( _somePrefix_, u32,   mVU_Pi4,		0x3f490fdb );		\
-initVariable( _somePrefix_, u32,   mVU_S2,		0xbe2aaaa4 );		\
-initVariable( _somePrefix_, u32,   mVU_S3,		0x3c08873e );		\
-initVariable( _somePrefix_, u32,   mVU_S4,		0xb94fb21f );		\
-initVariable( _somePrefix_, u32,   mVU_S5,		0x362e9c14 );		\
-initVariable( _somePrefix_, u32,   mVU_E1,		0x3e7fffa8 );		\
-initVariable( _somePrefix_, u32,   mVU_E2,		0x3d0007f4 );		\
-initVariable( _somePrefix_, u32,   mVU_E3,		0x3b29d3ff );		\
-initVariable( _somePrefix_, u32,   mVU_E4,		0x3933e553 );		\
-initVariable( _somePrefix_, u32,   mVU_E5,		0x36b63510 );		\
-initVariable( _somePrefix_,	u32,   mVU_E6,		0x353961ac );		\
-initVariable( _somePrefix_, float, mVU_FTOI_4,	16.0 );				\
-initVariable( _somePrefix_, float, mVU_FTOI_12,	4096.0 );			\
-initVariable( _somePrefix_, float, mVU_FTOI_15,	32768.0 );			\
-initVariable( _somePrefix_, float, mVU_ITOF_4,	0.0625f );			\
-initVariable( _somePrefix_, float, mVU_ITOF_12,	0.000244140625 );	\
-initVariable( _somePrefix_, float, mVU_ITOF_15,	0.000030517578125 );
-
-#define _somePrefix_ PCSX2_ALIGNED16_EXTERN
-#define initVariable(aprefix, atype, aname, avalue) aprefix (const atype aname [4]);
-declareAllVariables
-#undef	_somePrefix_
-#undef	initVariable
-
-#define _somePrefix_ PCSX2_ALIGNED16
-#define initVariable(aprefix, atype, aname, avalue) aprefix (const atype aname [4])	= {avalue, avalue, avalue, avalue};
-
-//------------------------------------------------------------------
-// Helper Macros
-//------------------------------------------------------------------
-
-#define _Ft_ ((mVU->code >> 16) & 0x1F)  // The ft part of the instruction register 
-#define _Fs_ ((mVU->code >> 11) & 0x1F)  // The fs part of the instruction register 
-#define _Fd_ ((mVU->code >>  6) & 0x1F)  // The fd part of the instruction register
-
-#define _It_ ((mVU->code >> 16) & 0xF)   // The it part of the instruction register 
-#define _Is_ ((mVU->code >> 11) & 0xF)   // The is part of the instruction register 
-#define _Id_ ((mVU->code >>  6) & 0xF)   // The id part of the instruction register
-
-#define _X	 ((mVU->code>>24) & 0x1)
-#define _Y	 ((mVU->code>>23) & 0x1)
-#define _Z	 ((mVU->code>>22) & 0x1)
-#define _W	 ((mVU->code>>21) & 0x1)
-
-#define _X_Y_Z_W	(((mVU->code >> 21 ) & 0xF))
-#define _XYZW_SS	(_X+_Y+_Z+_W==1)
-#define _XYZW_SS2	(_XYZW_SS && (_X_Y_Z_W != 8))
-#define _XYZW_PS	(_X_Y_Z_W == 0xf)
-#define _XYZWss(x)	((x==8) || (x==4) || (x==2) || (x==1))
-
-#define _bc_	 (mVU->code & 0x3)
-#define _bc_x	((mVU->code & 0x3) == 0)
-#define _bc_y	((mVU->code & 0x3) == 1)
-#define _bc_z	((mVU->code & 0x3) == 2)
-#define _bc_w	((mVU->code & 0x3) == 3)
-
-#define _Fsf_	((mVU->code >> 21) & 0x03)
-#define _Ftf_	((mVU->code >> 23) & 0x03)
-
-#define _Imm5_	(s16)(((mVU->code & 0x400) ? 0xfff0 : 0) | ((mVU->code >> 6) & 0xf))
-#define _Imm11_	(s32)((mVU->code & 0x400) ? (0xfffffc00 | (mVU->code & 0x3ff)) : (mVU->code & 0x3ff))
-#define _Imm12_	(((mVU->code >> 21) & 0x1) << 11) | (mVU->code & 0x7ff)
-#define _Imm15_	(((mVU->code >> 10) & 0x7800) | (mVU->code & 0x7ff))
-#define _Imm24_	(u32)(mVU->code & 0xffffff)
-
-#define _Ibit_ (1<<31)
-#define _Ebit_ (1<<30)
-#define _Mbit_ (1<<29)
-#define _Dbit_ (1<<28)
-#define _Tbit_ (1<<27)
-#define _DTbit_ 0 //( _Dbit_ | _Tbit_ ) // ToDo: Implement this stuff...
-
-#define divI 0x1040000
-#define divD 0x2080000
-
-#define isVU1		(mVU->index != 0)
-#define getIndex	(isVU1 ? 1 : 0)
-#define getVUmem(x)	(((isVU1) ? (x & 0x3ff) : ((x >= 0x400) ? (x & 0x43f) : (x & 0xff))) * 16)
-#define offsetSS	((_X) ? (0) : ((_Y) ? (4) : ((_Z) ? 8: 12)))
-#define offsetReg	((_X) ? (0) : ((_Y) ? (1) : ((_Z) ? 2:  3)))
-
-#define xmmT1	0 // Used for regAlloc
-#define xmmT2	1 // Used for regAlloc
-#define xmmT3	2 // Used for regAlloc
-#define xmmT4	3 // Used for regAlloc
-#define xmmT5	4 // Used for regAlloc
-#define xmmT6	5 // Used for regAlloc
-#define xmmT7	6 // Used for regAlloc
-#define xmmPQ	7 // Holds the Value and Backup Values of P and Q regs
-
-#define gprT1	0 // Temp Reg
-#define gprT2	1 // Temp Reg
-#define gprT3	2 // Temp Reg
-#define gprF0	3 // Status Flag 0
-#define gprESP	4 // Don't use?
-#define gprF1	5 // Status Flag 1
-#define gprF2	6 // Status Flag 2
-#define gprF3	7 // Status Flag 3
-
-// Function Params
-#define mP microVU* mVU, int recPass
-#define mV microVU* mVU
-#define mF int recPass
-#define mX mVU, recPass
-
-// Recursive Inline
-#ifndef __LINUX__
-#define __recInline __releaseinline
-#else
-#define __recInline inline
-#endif
-
-// Function/Template Stuff
-#define mVUx (vuIndex ? &microVU1 : &microVU0)
-#define mVUop(opName)	void opName (mP)
-#define microVUr(aType) __recInline aType
-#define microVUt(aType) __forceinline aType
-#define microVUx(aType) template<int vuIndex> aType
-#define microVUf(aType) template<int vuIndex> __forceinline aType
-
-// Define Passes
-#define pass1 if (recPass == 0)
-#define pass2 if (recPass == 1)
-#define pass3 if (recPass == 2)
-#define pass4 if (recPass == 3)
-
-// Upper Opcode Cases
-#define opCase1 if (opCase == 1) // Normal Opcodes
-#define opCase2 if (opCase == 2) // BC Opcodes
-#define opCase3 if (opCase == 3) // I  Opcodes
-#define opCase4 if (opCase == 4) // Q  Opcodes
-
-// Define mVUquickSearch
-#ifndef __LINUX__
-PCSX2_ALIGNED16_EXTERN( u8 mVUsearchXMM[0x1000] );
-typedef u32 (__fastcall *mVUCall)(void*, void*);
-#define mVUquickSearch(dest, src, size) ((((mVUCall)((void*)mVUsearchXMM))(dest, src)) == 0xf)
-#define mVUemitSearch() { mVUcustomSearch(); }
-#else
-// Note: GCC builds crash with custom search function, because
-// they're not guaranteeing 16-byte alignment on the structs :(
-// #define mVUquickSearch(dest, src, size) (!memcmp(dest, src, size))
-#define mVUquickSearch(dest, src, size) (!memcmp_mmx(dest, src, size))
-#define mVUemitSearch()
-#endif
-
-// Misc Macros...
-#define mVUprogI	 mVU->prog.prog[progIndex]
-#define mVUcurProg	 mVU->prog.prog[mVU->prog.cur]
-#define mVUblocks	 mVU->prog.prog[mVU->prog.cur].block
-#define mVUir		 mVU->prog.IRinfo
-#define mVUbranch	 mVU->prog.IRinfo.branch
-#define mVUcycles	 mVU->prog.IRinfo.cycles
-#define mVUcount	 mVU->prog.IRinfo.count
-#define mVUpBlock	 mVU->prog.IRinfo.pBlock
-#define mVUblock	 mVU->prog.IRinfo.block
-#define mVUregs		 mVU->prog.IRinfo.block.pState
-#define mVUregsTemp	 mVU->prog.IRinfo.regsTemp
-#define iPC			 mVU->prog.IRinfo.curPC
-#define mVUsFlagHack mVU->prog.IRinfo.sFlagHack
-#define mVUconstReg	 mVU->prog.IRinfo.constReg
-#define mVUstartPC	 mVU->prog.IRinfo.startPC
-#define mVUinfo		 mVU->prog.IRinfo.info[iPC / 2]
-#define mVUstall	 mVUinfo.stall
-#define mVUup		 mVUinfo.uOp
-#define mVUlow		 mVUinfo.lOp
-#define sFLAG		 mVUinfo.sFlag
-#define mFLAG		 mVUinfo.mFlag
-#define cFLAG		 mVUinfo.cFlag
-#define mVUrange	 mVUcurProg.ranges.range[mVUcurProg.ranges.total]
-#define isEvilBlock	 (mVUpBlock->pState.blockType == 2)
-#define isBadOrEvil  (mVUlow.badBranch || mVUlow.evilBranch)
-#define xPC			 ((iPC / 2) * 8)
-#define curI		 ((u32*)mVU->regs->Micro)[iPC] //mVUcurProg.data[iPC]
-#define setCode()	 { mVU->code = curI; }
-#define incPC(x)	 { iPC = ((iPC + x) & (mVU->progSize-1)); setCode(); }
-#define incPC2(x)	 { iPC = ((iPC + x) & (mVU->progSize-1)); }
-#define bSaveAddr	 (((xPC + 16) & (mVU->microMemSize-8)) / 8)
-#define branchAddr	 ((xPC + 8  + (_Imm11_ * 8)) & (mVU->microMemSize-8))
-#define branchAddrN	 ((xPC + 16 + (_Imm11_ * 8)) & (mVU->microMemSize-8))
-#define shufflePQ	 (((mVU->p) ? 0xb0 : 0xe0) | ((mVU->q) ? 0x01 : 0x04))
-#define cmpOffset(x) ((u8*)&(((u8*)x)[mVUprogI.ranges.range[i][0]]))
-#define Rmem		 (uptr)&mVU->regs->VI[REG_R].UL
-#define aWrap(x, m)	 ((x > m) ? 0 : x)
-#define shuffleSS(x) ((x==1)?(0x27):((x==2)?(0xc6):((x==4)?(0xe1):(0xe4))))
-
-// Flag Info
-#define __Status	 (mVUregs.needExactMatch & 1)
-#define __Mac		 (mVUregs.needExactMatch & 2)
-#define __Clip		 (mVUregs.needExactMatch & 4)
-
-// Pass 3 Helper Macros
-#define _Fsf_String	 ((_Fsf_ == 3) ? "w" : ((_Fsf_ == 2) ? "z" : ((_Fsf_ == 1) ? "y" : "x")))
-#define _Ftf_String	 ((_Ftf_ == 3) ? "w" : ((_Ftf_ == 2) ? "z" : ((_Ftf_ == 1) ? "y" : "x")))
-#define xyzwStr(x,s) (_X_Y_Z_W == x) ? s :
-#define _XYZW_String (xyzwStr(1, "w") (xyzwStr(2, "z") (xyzwStr(3, "zw") (xyzwStr(4, "y") (xyzwStr(5, "yw") (xyzwStr(6, "yz") (xyzwStr(7, "yzw") (xyzwStr(8, "x") (xyzwStr(9, "xw") (xyzwStr(10, "xz") (xyzwStr(11, "xzw") (xyzwStr(12, "xy") (xyzwStr(13, "xyw") (xyzwStr(14, "xyz") "xyzw"))))))))))))))
-#define _BC_String	 (_bc_x ? "x" : (_bc_y ? "y" : (_bc_z ? "z" : "w")))
-#define mVUlogFtFs() { mVUlog(".%s vf%02d, vf%02d", _XYZW_String, _Ft_, _Fs_); }
-#define mVUlogFd()	 { mVUlog(".%s vf%02d, vf%02d", _XYZW_String, _Fd_, _Fs_); }
-#define mVUlogACC()	 { mVUlog(".%s ACC, vf%02d", _XYZW_String, _Fs_); }
-#define mVUlogFt()	 { mVUlog(", vf%02d", _Ft_); }
-#define mVUlogBC()	 { mVUlog(", vf%02d%s", _Ft_, _BC_String); }
-#define mVUlogI()	 { mVUlog(", I"); }
-#define mVUlogQ()	 { mVUlog(", Q"); }
-#define mVUlogCLIP() { mVUlog("w.xyz vf%02d, vf%02dw", _Fs_, _Ft_); }
-
-// Debug Stuff...
-#ifdef mVUdebug
-#define mVUprint Console::Status
-#else
-#define mVUprint 0&&
-#endif
-
-// Program Logging...
-#ifdef mVUlogProg
-#define mVUlog		((isVU1) ? __mVULog<1> : __mVULog<0>)
-#define mVUdumpProg __mVUdumpProgram<vuIndex>
-#else
-#define mVUlog 0&&
-#define mVUdumpProg 0&&
-#endif
-
-// Reg Alloc
-#define doRegAlloc 1 // Set to 0 to flush every 64bit Instruction (Turns off regAlloc)
-
-// Speed Hacks
-#define CHECK_VU_CONSTHACK	1 // Disables Constant Propagation for Jumps
-#define CHECK_VU_FLAGHACK	(EmuConfig.Speedhacks.vuFlagHack)	// (Can cause Infinite loops, SPS, etc...)
-#define CHECK_VU_MINMAXHACK	(EmuConfig.Speedhacks.vuMinMax)		// (Can cause SPS, Black Screens,  etc...)
-
-// Unknown Data
-#define mVU_XGKICK_CYCLES ((CHECK_XGKICKHACK) ? 3 : 1)
-// Its unknown at recompile time how long the xgkick transfer will take
-// so give it a value that makes games happy :) (SO3 is fine at 1 cycle delay)
-
-
-// Cache Limit Check
-#define mVUcacheCheck(ptr, start, limit) {																 \
-	uptr diff = ptr - start;																			 \
-	if (diff >= limit) {																				 \
-		Console::Status("microVU%d: Program cache limit reached. Size = 0x%x", params mVU->index, diff); \
-		mVUreset(mVU);																					 \
-	}																									 \
-}
-
-#define mVUdebugNOW(isEndPC) {							\
-	if (mVUdebugNow) {									\
-		MOV32ItoR(gprT2, xPC);							\
-		if (isEndPC) { CALLFunc((uptr)mVUprintPC2); }	\
-		else		 { CALLFunc((uptr)mVUprintPC1); }	\
-	}													\
-}
-=======
 /*  Pcsx2 - Pc Ps2 Emulator
  *  Copyright (C) 2009  Pcsx2 Team
  *
@@ -556,8 +264,8 @@
 
 // Speed Hacks
 #define CHECK_VU_CONSTHACK	1 // Disables Constant Propagation for Jumps
-#define CHECK_VU_FLAGHACK	(u32)Config.Hacks.vuFlagHack	// (Can cause Infinite loops, SPS, etc...)
-#define CHECK_VU_MINMAXHACK	(u32)Config.Hacks.vuMinMax		// (Can cause SPS, Black Screens,  etc...)
+#define CHECK_VU_FLAGHACK	(EmuConfig.Speedhacks.vuFlagHack)	// (Can cause Infinite loops, SPS, etc...)
+#define CHECK_VU_MINMAXHACK	(EmuConfig.Speedhacks.vuMinMax)		// (Can cause SPS, Black Screens,  etc...)
 
 // Unknown Data
 #define mVU_XGKICK_CYCLES ((CHECK_XGKICKHACK) ? 3 : 1)
@@ -580,5 +288,4 @@
 		if (isEndPC) { CALLFunc((uptr)mVUprintPC2); }	\
 		else		 { CALLFunc((uptr)mVUprintPC1); }	\
 	}													\
-}
->>>>>>> bfdb4693
+}