--- conflicted
+++ resolved
@@ -153,9 +153,9 @@
 	int numused, count;
 
 	Console::WriteLn( "dump1 %x:%x, %x", params startpc, psxpc, psxRegs.cycle );
-	Path::CreateDirectory( L"dumps" );
-
-	wxString filename( Path::Combine( g_Conf.Folders.Dumps, wxsFormat( L"psxdump%.8X.txt", startpc ) ) );
+	g_Conf.Folders.Logs.Mkdir();
+
+	wxString filename( Path::Combine( g_Conf.Folders.Logs, wxsFormat( L"psxdump%.8X.txt", startpc ) ) );
 	AsciiFile f( filename, wxFile::write );
 
 	/*for ( i = startpc; i < s_nEndBlock; i += 4 ) {
@@ -203,7 +203,6 @@
 #ifdef __LINUX__
 	char command[256];
 	// dump the asm
-<<<<<<< HEAD
 	{
 		AsciiFile f2( L"mydump1", wxFile::write );
 		f2.Write( ptr, (uptr)x86Ptr - (uptr)ptr );
@@ -215,17 +214,6 @@
     sprintf( command, "mv tempdump %s", filenamea );
     system( command );
     //f = fopen( filename.c_str(), "a+" );
-=======
-	f = fopen( "mydump1", "wb" );
-	fwrite( ptr, 1, (uptr)x86Ptr - (uptr)ptr, f );
-	fclose( f );
-	sprintf( command, "objdump -D --target=binary --architecture=i386 -M intel mydump1 | cat %s - > tempdump", filename.c_str() );
-	system( command );
-	sprintf(command, "mv tempdump %s", filename.c_str());
-	system(command);
-	f = fopen( filename.c_str(), "a+" );
-#endif
->>>>>>> 4601e4e2
 #endif
 }
 
@@ -717,12 +705,8 @@
 		lowerextent = min(lowerextent, pexblock->startpc);
 		blockidx--;
 	}
-<<<<<<< HEAD
-
-=======
-	
+
 	// Same here.
->>>>>>> 4601e4e2
 	while (pexblock = recBlocks[blockidx]) {
 		if (pexblock->startpc >= upperextent)
 			break;
